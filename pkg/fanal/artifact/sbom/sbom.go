--- conflicted
+++ resolved
@@ -11,6 +11,7 @@
 	digest "github.com/opencontainers/go-digest"
 	"golang.org/x/xerrors"
 
+	"github.com/aquasecurity/trivy/pkg/attestation"
 	"github.com/aquasecurity/trivy/pkg/fanal/analyzer"
 	"github.com/aquasecurity/trivy/pkg/fanal/analyzer/config"
 	"github.com/aquasecurity/trivy/pkg/fanal/artifact"
@@ -19,7 +20,6 @@
 	"github.com/aquasecurity/trivy/pkg/fanal/types"
 	"github.com/aquasecurity/trivy/pkg/log"
 	"github.com/aquasecurity/trivy/pkg/sbom"
-	"github.com/aquasecurity/trivy/pkg/sbom/attestation"
 	"github.com/aquasecurity/trivy/pkg/sbom/cyclonedx"
 )
 
@@ -60,21 +60,7 @@
 		return types.ArtifactReference{}, xerrors.Errorf("seek error: %w", err)
 	}
 
-<<<<<<< HEAD
-	var unmarshaler sbom.Unmarshaler
-	switch format {
-	case sbom.FormatCycloneDXJSON:
-		unmarshaler = cyclonedx.NewJSONUnmarshaler()
-	case sbom.FormatAttestCycloneDXJSON:
-		unmarshaler = attestation.NewUnmarshaler(cyclonedx.NewJSONUnmarshaler())
-	default:
-		return types.ArtifactReference{}, xerrors.Errorf("%s scanning is not yet supported", format)
-
-	}
-	bom, err := unmarshaler.Unmarshal(f)
-=======
 	bom, err := a.Decode(f, format)
->>>>>>> 031dd8f7
 	if err != nil {
 		return types.ArtifactReference{}, xerrors.Errorf("SBOM decode error: %w", err)
 	}
@@ -121,7 +107,17 @@
 
 	switch format {
 	case sbom.FormatCycloneDXJSON:
-		v = cyclonedx.CycloneDX{SBOM: &bom}
+		v = &cyclonedx.CycloneDX{SBOM: &bom}
+		decoder = json.NewDecoder(f)
+	case sbom.FormatAttestCycloneDXJSON:
+		// in-toto attestation
+		//   => cosign predicate
+		//     => CycloneDX JSON
+		v = &attestation.Statement{
+			Predicate: &attestation.CosignPredicate{
+				Data: &cyclonedx.CycloneDX{SBOM: &bom},
+			},
+		}
 		decoder = json.NewDecoder(f)
 	default:
 		return sbom.SBOM{}, xerrors.Errorf("%s scanning is not yet supported", format)
